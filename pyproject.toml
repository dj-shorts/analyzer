[project]
name = "analyzer"
version = "0.2.2"
description = "MVP Analyzer - AI-powered music video highlight extraction tool"
readme = "README.md"
authors = [
    { name = "TerryBerk", email = "radygin.konstantin.s@gmail.com" }
]
requires-python = ">=3.11"
dependencies = [
    "numpy>=1.24.0,<2.0.0",
    "click>=8.0.0,<9.0.0",
    "pydantic>=2.0.0,<3.0.0",
    "rich>=13.0.0,<14.0.0",
    "scipy>=1.10.0,<2.0.0",
    "librosa>=0.10.0,<1.0.0",
    "soundfile>=0.12.0,<1.0.0",
<<<<<<< HEAD
    "opencv-python-headless>=4.8.0,<5.0.0",
    "tqdm>=4.65.0,<5.0.0",
=======
    "psutil>=5.9.0,<6.0.0",
>>>>>>> 63cfa1dc
]

[project.optional-dependencies]
dev = [
    "pytest>=7.0.0,<8.0.0",
    "pytest-cov>=4.0.0,<5.0.0",
    "black>=23.0.0,<24.0.0",
    "ruff>=0.1.0,<1.0.0",
    "mypy>=1.5.0,<2.0.0",
]

[project.scripts]
analyzer = "analyzer.cli:main"

[build-system]
requires = ["uv_build>=0.9.1,<0.10.0"]
build-backend = "uv_build"

[dependency-groups]
dev = [
    "pytest>=7.0.0,<8.0.0",
    "pytest-cov>=4.0.0,<5.0.0",
    "black>=23.0.0,<24.0.0",
    "ruff>=0.1.0,<1.0.0",
    "mypy>=1.5.0,<2.0.0",
]

[tool.black]
line-length = 88
target-version = ['py311']

[tool.ruff]
line-length = 88
target-version = "py311"

[tool.mypy]
python_version = "3.11"
warn_return_any = true
warn_unused_configs = true<|MERGE_RESOLUTION|>--- conflicted
+++ resolved
@@ -1,6 +1,6 @@
 [project]
 name = "analyzer"
-version = "0.2.2"
+version = "0.3.0"
 description = "MVP Analyzer - AI-powered music video highlight extraction tool"
 readme = "README.md"
 authors = [
@@ -15,12 +15,9 @@
     "scipy>=1.10.0,<2.0.0",
     "librosa>=0.10.0,<1.0.0",
     "soundfile>=0.12.0,<1.0.0",
-<<<<<<< HEAD
     "opencv-python-headless>=4.8.0,<5.0.0",
     "tqdm>=4.65.0,<5.0.0",
-=======
     "psutil>=5.9.0,<6.0.0",
->>>>>>> 63cfa1dc
 ]
 
 [project.optional-dependencies]
