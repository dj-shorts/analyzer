--- conflicted
+++ resolved
@@ -12,14 +12,7 @@
 from .segments import SegmentBuilder
 from .export import ResultExporter
 from .beats import BeatTracker, BeatQuantizer
-<<<<<<< HEAD
-from .motion import MotionDetector
-from .video import VideoExporter
-from .progress import ProgressEmitter, AnalysisStage
-from .cancellation import managed_resources, ProcessMonitor
-=======
 from .metrics import MetricsCollector, AnalysisStage
->>>>>>> b780a716
 
 logger = logging.getLogger(__name__)
 
@@ -45,17 +38,6 @@
         if config.align_to_beat:
             self.beat_tracker = BeatTracker(config)
             self.beat_quantizer = BeatQuantizer(config)
-        
-        # Initialize motion detection if enabled
-        if config.with_motion:
-            self.motion_detector = MotionDetector(config)
-        
-        # Initialize video export if enabled
-        if config.export_video:
-            self.video_exporter = VideoExporter(config)
-        
-        # Initialize progress emitter
-        self.progress_emitter = ProgressEmitter(enabled=config.progress_events)
     
     def analyze(self) -> Dict[str, Any]:
         """
@@ -66,102 +48,6 @@
         """
         logger.info("Starting analysis pipeline")
         
-<<<<<<< HEAD
-        # Use resource management context manager
-        with managed_resources(
-            max_threads=self.config.threads,
-            ram_limit=self.config.ram_limit
-        ) as resource_manager:
-            try:
-                # Start initialization stage
-                self.progress_emitter.start_stage(AnalysisStage.INITIALIZATION)
-                self.progress_emitter.update_progress(0, "Initializing analysis pipeline...")
-                
-                # Step 1: Extract audio from video
-                self.progress_emitter.start_stage(AnalysisStage.AUDIO_EXTRACTION)
-                logger.info("Step 1: Extracting audio from video")
-                audio_data = self.audio_extractor.extract()
-                self.progress_emitter.complete_stage("Audio extraction completed")
-                
-                # Step 2: Beat tracking (if enabled)
-                beat_data = None
-                if self.config.align_to_beat:
-                    self.progress_emitter.start_stage(AnalysisStage.BEAT_TRACKING)
-                    logger.info("Step 2: Beat tracking and BPM estimation")
-                    beat_data = self.beat_tracker.track_beats(audio_data)
-                    self.progress_emitter.complete_stage("Beat tracking completed")
-                
-                # Step 3: Motion analysis (if enabled)
-                motion_data = None
-                if self.config.with_motion:
-                    logger.info("Step 3: Motion analysis")
-                    motion_data = self.motion_detector.extract_motion_features(self.config.input_path)
-                
-                # Step 4: Compute novelty scores
-                self.progress_emitter.start_stage(AnalysisStage.NOVELTY_DETECTION)
-                logger.info("Step 4: Computing novelty scores")
-                novelty_scores = self.novelty_detector.compute_novelty(audio_data)
-                
-                # Combine motion and novelty scores if motion analysis is enabled
-                if motion_data:
-                    novelty_scores = self.motion_detector.combine_audio_and_motion_scores(novelty_scores, motion_data)
-                
-                self.progress_emitter.complete_stage("Novelty detection completed")
-                
-                # Step 5: Find peaks
-                self.progress_emitter.start_stage(AnalysisStage.PEAK_DETECTION)
-                logger.info("Step 5: Finding peaks")
-                peaks = self.peak_picker.find_peaks(novelty_scores)
-                self.progress_emitter.complete_stage("Peak detection completed")
-                
-                # Step 6: Build segments
-                self.progress_emitter.start_stage(AnalysisStage.SEGMENT_BUILDING)
-                logger.info("Step 6: Building segments")
-                segments = self.segment_builder.build_segments(peaks)
-                self.progress_emitter.complete_stage("Segment building completed")
-                
-                # Step 7: Beat quantization (if enabled)
-                if self.config.align_to_beat and beat_data:
-                    self.progress_emitter.start_stage(AnalysisStage.BEAT_QUANTIZATION)
-                    logger.info("Step 7: Quantizing segments to beat boundaries")
-                    segments = self._quantize_segments(segments, beat_data)
-                    self.progress_emitter.complete_stage("Beat quantization completed")
-                
-                # Step 8: Export results
-                self.progress_emitter.start_stage(AnalysisStage.RESULT_EXPORT)
-                logger.info("Step 8: Exporting results")
-                results = self.result_exporter.export(segments, audio_data)
-                self.progress_emitter.complete_stage("Result export completed")
-                
-                # Step 9: Video export (if enabled)
-                if self.config.export_video:
-                    self.progress_emitter.start_stage(AnalysisStage.VIDEO_EXPORT)
-                    logger.info("Step 9: Exporting video clips")
-                    video_results = self.video_exporter.export_clips(segments)
-                    results["video_export"] = video_results
-                    self.progress_emitter.complete_stage("Video export completed")
-                
-                # Add beat data to results if available
-                if beat_data:
-                    results["beat_data"] = beat_data
-                
-                # Complete analysis
-                self.progress_emitter.start_stage(AnalysisStage.COMPLETION)
-                self.progress_emitter.update_progress(100, "Analysis completed successfully")
-                self.progress_emitter.complete_stage("Analysis pipeline completed successfully")
-                
-                logger.info("Analysis pipeline completed successfully")
-                return results
-                
-            except KeyboardInterrupt:
-                logger.info("Analysis cancelled by user")
-                self.progress_emitter.emit_error("Analysis cancelled by user")
-                raise
-            except Exception as e:
-                logger.error(f"Analysis pipeline failed: {e}", exc_info=True)
-                self.progress_emitter.emit_error(str(e))
-                raise
-=======
         try:
             # Set configuration metrics
             self.metrics_collector.set_configuration_metrics(
@@ -257,7 +143,6 @@
             # Still finish metrics collection even on error
             self.metrics_collector.finish()
             raise
->>>>>>> b780a716
     
     def _quantize_segments(self, segments: Dict[str, Any], beat_data: Dict[str, Any]) -> Dict[str, Any]:
         """
@@ -270,28 +155,40 @@
         Returns:
             Updated segments with quantized boundaries
         """
-        if not segments or "segments" not in segments:
-            return segments
+        logger.info("Quantizing segment boundaries to beat grid")
         
         quantized_segments = []
-        for segment in segments["segments"]:
-            quantized = self.beat_quantizer.quantize_clip(
-                start_time=segment["start"],
-                duration=segment["end"] - segment["start"],
-                beat_data=beat_data
-            )
+        
+        for segment in segments.get("segments", []):
+            start_time = segment["start"]
+            duration = segment["length"]
             
-            # Update segment with quantized values
+            # Quantize this segment
+            quantized = self.beat_quantizer.quantize_clip(start_time, duration, beat_data)
+            
+            # Create updated segment
             updated_segment = segment.copy()
-            updated_segment["start"] = quantized["start_time"]
-            updated_segment["end"] = quantized["start_time"] + quantized["duration"]
-            updated_segment["center"] = (updated_segment["start"] + updated_segment["end"]) / 2
-            updated_segment["length"] = updated_segment["end"] - updated_segment["start"]
-            updated_segment["aligned"] = quantized["aligned"]
+            updated_segment.update({
+                "start": quantized["start_time"],
+                "length": quantized["duration"],
+                "end": quantized["start_time"] + quantized["duration"],
+                "aligned_to_beat": quantized["aligned"],
+                "beat_confidence": quantized["confidence"]
+            })
+            
+            # Add quantization details if aligned
+            if quantized["aligned"]:
+                updated_segment.update({
+                    "original_start": quantized["original_start"],
+                    "original_duration": quantized["original_duration"],
+                    "bars": quantized["bars"]
+                })
             
             quantized_segments.append(updated_segment)
         
-        return {
-            "segments": quantized_segments,
-            "metadata": segments.get("metadata", {})
-        }+        # Update segments data
+        updated_segments = segments.copy()
+        updated_segments["segments"] = quantized_segments
+        updated_segments["beat_aligned"] = True
+        
+        return updated_segments