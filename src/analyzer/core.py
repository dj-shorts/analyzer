"""
Core analyzer module for MVP Analyzer.
"""

import logging
from typing import Dict, Any
import numpy as np

from .config import Config
from .audio import AudioExtractor
from .novelty import NoveltyDetector
from .peaks import PeakPicker
from .segments import SegmentBuilder
from .export import ResultExporter
from .beats import BeatTracker, BeatQuantizer
from .motion import MotionDetector
from .video import VideoExporter
from .progress import ProgressEmitter, AnalysisStage
<<<<<<< HEAD
=======
from .cancellation import managed_resources, ProcessMonitor
>>>>>>> 63cfa1dc

logger = logging.getLogger(__name__)


class Analyzer:
    """Main analyzer class that orchestrates the analysis pipeline."""
    
    def __init__(self, config: Config):
        """Initialize the analyzer with configuration."""
        self.config = config
        
        # Initialize components
        self.audio_extractor = AudioExtractor(config)
        self.novelty_detector = NoveltyDetector(config)
        self.peak_picker = PeakPicker(config)
        self.segment_builder = SegmentBuilder(config)
        self.result_exporter = ResultExporter(config)
        
        # Initialize motion analysis if enabled
        if config.with_motion:
            self.motion_detector = MotionDetector(config)
        
        # Initialize video export if enabled
        if config.export_video:
            self.video_exporter = VideoExporter(config)
        
        # Initialize progress emitter if enabled
        if config.progress_events:
            self.progress_emitter = ProgressEmitter()
        
        # Initialize beat tracking components if enabled
        if config.align_to_beat:
            self.beat_tracker = BeatTracker(config)
            self.beat_quantizer = BeatQuantizer(config)
        
        # Initialize motion detection if enabled
        if config.with_motion:
            self.motion_detector = MotionDetector(config)
        
        # Initialize video export if enabled
        if config.export_video:
            self.video_exporter = VideoExporter(config)
        
        # Initialize progress emitter
        self.progress_emitter = ProgressEmitter(enabled=config.progress_events)
    
    def analyze(self) -> Dict[str, Any]:
        """
        Run the complete analysis pipeline.
        
        Returns:
            Dict containing analysis results and metadata
        """
        logger.info("Starting analysis pipeline")
        
<<<<<<< HEAD
        try:
            # Start progress tracking if enabled
            if hasattr(self, 'progress_emitter'):
                self.progress_emitter.start_stage(AnalysisStage.AUDIO_EXTRACTION)
            
            # Step 1: Extract audio from video
            logger.info("Step 1: Extracting audio from video")
            audio_data = self.audio_extractor.extract()
            
            # Complete audio extraction stage
            if hasattr(self, 'progress_emitter'):
                self.progress_emitter.complete_stage(AnalysisStage.AUDIO_EXTRACTION)
            
            # Step 2: Motion analysis (if enabled)
            motion_data = None
            if hasattr(self, 'motion_detector'):
                if hasattr(self, 'progress_emitter'):
                    self.progress_emitter.start_stage(AnalysisStage.MOTION_ANALYSIS)
                logger.info("Step 2: Motion analysis")
                motion_data = self.motion_detector.extract_motion_features(self.config.input_path)
                if hasattr(self, 'progress_emitter'):
                    self.progress_emitter.complete_stage(AnalysisStage.MOTION_ANALYSIS)
            
            # Step 3: Beat tracking (if enabled)
            beat_data = None
            if self.config.align_to_beat:
                if hasattr(self, 'progress_emitter'):
                    self.progress_emitter.start_stage(AnalysisStage.BEAT_TRACKING)
                logger.info("Step 3: Beat tracking and BPM estimation")
                beat_data = self.beat_tracker.track_beats(audio_data)
                if hasattr(self, 'progress_emitter'):
                    self.progress_emitter.complete_stage(AnalysisStage.BEAT_TRACKING)
            
            # Step 4: Compute novelty scores
            if hasattr(self, 'progress_emitter'):
                self.progress_emitter.start_stage(AnalysisStage.NOVELTY_DETECTION)
            logger.info("Step 4: Computing novelty scores")
            novelty_scores = self.novelty_detector.compute_novelty(audio_data)
            
            # Combine audio and motion scores if motion analysis was performed
            if motion_data and motion_data.get("motion_available", False):
                logger.info("Combining audio and motion scores (60/40 blend)")
                # Use novelty timeline instead of raw audio samples
                novelty_timeline = novelty_scores["time_axis"]
                
                # Interpolate motion scores to novelty timeline
                motion_scores = self.motion_detector.interpolate_to_audio_timeline(
                    motion_data, novelty_timeline
                )
                # Combine with novelty scores
                combined_scores = self.motion_detector.combine_audio_and_motion_scores(
                    novelty_scores["novelty_scores"], motion_scores
                )
                # Update novelty scores with combined values
                novelty_scores["novelty_scores"] = combined_scores
            
            if hasattr(self, 'progress_emitter'):
                self.progress_emitter.complete_stage(AnalysisStage.NOVELTY_DETECTION)
            
            # Step 5: Find peaks
            if hasattr(self, 'progress_emitter'):
                self.progress_emitter.start_stage(AnalysisStage.PEAK_DETECTION)
            logger.info("Step 5: Finding peaks")
            peaks = self.peak_picker.find_peaks(novelty_scores)
            if hasattr(self, 'progress_emitter'):
                self.progress_emitter.complete_stage(AnalysisStage.PEAK_DETECTION)
            
            # Step 6: Build segments
            if hasattr(self, 'progress_emitter'):
                self.progress_emitter.start_stage(AnalysisStage.SEGMENT_BUILDING)
            logger.info("Step 6: Building segments")
            segments = self.segment_builder.build_segments(peaks)
            if hasattr(self, 'progress_emitter'):
                self.progress_emitter.complete_stage(AnalysisStage.SEGMENT_BUILDING)
            
            # Step 7: Beat quantization (if enabled)
            if self.config.align_to_beat and beat_data:
                logger.info("Step 7: Quantizing segments to beat boundaries")
                segments = self._quantize_segments(segments, beat_data)
            
            # Step 8: Export results
            if hasattr(self, 'progress_emitter'):
                self.progress_emitter.start_stage(AnalysisStage.RESULT_EXPORT)
            logger.info("Step 8: Exporting results")
            results = self.result_exporter.export(segments, audio_data)
            if hasattr(self, 'progress_emitter'):
                self.progress_emitter.complete_stage(AnalysisStage.RESULT_EXPORT)
            
            # Step 9: Video export (if enabled)
            if hasattr(self, 'video_exporter'):
                if hasattr(self, 'progress_emitter'):
                    self.progress_emitter.start_stage(AnalysisStage.VIDEO_EXPORT)
                logger.info("Step 9: Exporting video clips")
                video_results = self.video_exporter.export_clips(segments, self.config.input_path, self.config.export_dir)
                results["video_export"] = video_results
                if hasattr(self, 'progress_emitter'):
                    self.progress_emitter.complete_stage(AnalysisStage.VIDEO_EXPORT)
            
            # Add motion data to results if available
            if motion_data:
                results["motion_data"] = motion_data
            
            # Add beat data to results if available
            if beat_data:
                results["beat_data"] = beat_data
            
            # Complete analysis
            if hasattr(self, 'progress_emitter'):
                self.progress_emitter.start_stage(AnalysisStage.COMPLETION)
                self.progress_emitter.complete_stage(AnalysisStage.COMPLETION)
            
            logger.info("Analysis pipeline completed successfully")
            return results
            
        except Exception as e:
            logger.error(f"Analysis pipeline failed: {e}", exc_info=True)
            # Emit error event if progress tracking is enabled
            if hasattr(self, 'progress_emitter'):
                self.progress_emitter.emit_error(str(e))
            raise
=======
        # Use resource management context manager
        with managed_resources(
            max_threads=self.config.threads,
            ram_limit=self.config.ram_limit
        ) as resource_manager:
            try:
                # Start initialization stage
                self.progress_emitter.start_stage(AnalysisStage.INITIALIZATION)
                self.progress_emitter.update_progress(0, "Initializing analysis pipeline...")
                
                # Step 1: Extract audio from video
                self.progress_emitter.start_stage(AnalysisStage.AUDIO_EXTRACTION)
                logger.info("Step 1: Extracting audio from video")
                audio_data = self.audio_extractor.extract()
                self.progress_emitter.complete_stage("Audio extraction completed")
                
                # Step 2: Beat tracking (if enabled)
                beat_data = None
                if self.config.align_to_beat:
                    self.progress_emitter.start_stage(AnalysisStage.BEAT_TRACKING)
                    logger.info("Step 2: Beat tracking and BPM estimation")
                    beat_data = self.beat_tracker.track_beats(audio_data)
                    self.progress_emitter.complete_stage("Beat tracking completed")
                
                # Step 3: Motion analysis (if enabled)
                motion_data = None
                if self.config.with_motion:
                    logger.info("Step 3: Motion analysis")
                    motion_data = self.motion_detector.extract_motion_features(self.config.input_path)
                
                # Step 4: Compute novelty scores
                self.progress_emitter.start_stage(AnalysisStage.NOVELTY_DETECTION)
                logger.info("Step 4: Computing novelty scores")
                novelty_scores = self.novelty_detector.compute_novelty(audio_data)
                
                # Combine motion and novelty scores if motion analysis is enabled
                if motion_data:
                    novelty_scores = self.motion_detector.combine_audio_and_motion_scores(novelty_scores, motion_data)
                
                self.progress_emitter.complete_stage("Novelty detection completed")
                
                # Step 5: Find peaks
                self.progress_emitter.start_stage(AnalysisStage.PEAK_DETECTION)
                logger.info("Step 5: Finding peaks")
                peaks = self.peak_picker.find_peaks(novelty_scores)
                self.progress_emitter.complete_stage("Peak detection completed")
                
                # Step 6: Build segments
                self.progress_emitter.start_stage(AnalysisStage.SEGMENT_BUILDING)
                logger.info("Step 6: Building segments")
                segments = self.segment_builder.build_segments(peaks)
                self.progress_emitter.complete_stage("Segment building completed")
                
                # Step 7: Beat quantization (if enabled)
                if self.config.align_to_beat and beat_data:
                    self.progress_emitter.start_stage(AnalysisStage.BEAT_QUANTIZATION)
                    logger.info("Step 7: Quantizing segments to beat boundaries")
                    segments = self._quantize_segments(segments, beat_data)
                    self.progress_emitter.complete_stage("Beat quantization completed")
                
                # Step 8: Export results
                self.progress_emitter.start_stage(AnalysisStage.RESULT_EXPORT)
                logger.info("Step 8: Exporting results")
                results = self.result_exporter.export(segments, audio_data)
                self.progress_emitter.complete_stage("Result export completed")
                
                # Step 9: Video export (if enabled)
                if self.config.export_video:
                    self.progress_emitter.start_stage(AnalysisStage.VIDEO_EXPORT)
                    logger.info("Step 9: Exporting video clips")
                    video_results = self.video_exporter.export_clips(segments)
                    results["video_export"] = video_results
                    self.progress_emitter.complete_stage("Video export completed")
                
                # Add beat data to results if available
                if beat_data:
                    results["beat_data"] = beat_data
                
                # Complete analysis
                self.progress_emitter.start_stage(AnalysisStage.COMPLETION)
                self.progress_emitter.update_progress(100, "Analysis completed successfully")
                self.progress_emitter.complete_stage("Analysis pipeline completed successfully")
                
                logger.info("Analysis pipeline completed successfully")
                return results
                
            except KeyboardInterrupt:
                logger.info("Analysis cancelled by user")
                self.progress_emitter.emit_error("Analysis cancelled by user")
                raise
            except Exception as e:
                logger.error(f"Analysis pipeline failed: {e}", exc_info=True)
                self.progress_emitter.emit_error(str(e))
                raise
>>>>>>> 63cfa1dc
    
    def _quantize_segments(self, segments: Dict[str, Any], beat_data: Dict[str, Any]) -> Dict[str, Any]:
        """
        Quantize segment boundaries to beat/bar boundaries.
        
        Args:
            segments: Original segments data
            beat_data: Beat tracking results
            
        Returns:
            Updated segments with quantized boundaries
        """
        if not segments or "segments" not in segments:
            return segments
        
        quantized_segments = []
        for segment in segments["segments"]:
            quantized = self.beat_quantizer.quantize_clip(
                start_time=segment["start"],
                duration=segment["end"] - segment["start"],
                beat_data=beat_data
            )
            
            # Update segment with quantized values
            updated_segment = segment.copy()
            updated_segment["start"] = quantized["start_time"]
            updated_segment["end"] = quantized["start_time"] + quantized["duration"]
            updated_segment["center"] = (updated_segment["start"] + updated_segment["end"]) / 2
            updated_segment["length"] = updated_segment["end"] - updated_segment["start"]
            updated_segment["aligned"] = quantized["aligned"]
            
            quantized_segments.append(updated_segment)
        
        return {
            "segments": quantized_segments,
            "metadata": segments.get("metadata", {})
        }<|MERGE_RESOLUTION|>--- conflicted
+++ resolved
@@ -4,7 +4,6 @@
 
 import logging
 from typing import Dict, Any
-import numpy as np
 
 from .config import Config
 from .audio import AudioExtractor
@@ -16,10 +15,7 @@
 from .motion import MotionDetector
 from .video import VideoExporter
 from .progress import ProgressEmitter, AnalysisStage
-<<<<<<< HEAD
-=======
 from .cancellation import managed_resources, ProcessMonitor
->>>>>>> 63cfa1dc
 
 logger = logging.getLogger(__name__)
 
@@ -37,18 +33,6 @@
         self.peak_picker = PeakPicker(config)
         self.segment_builder = SegmentBuilder(config)
         self.result_exporter = ResultExporter(config)
-        
-        # Initialize motion analysis if enabled
-        if config.with_motion:
-            self.motion_detector = MotionDetector(config)
-        
-        # Initialize video export if enabled
-        if config.export_video:
-            self.video_exporter = VideoExporter(config)
-        
-        # Initialize progress emitter if enabled
-        if config.progress_events:
-            self.progress_emitter = ProgressEmitter()
         
         # Initialize beat tracking components if enabled
         if config.align_to_beat:
@@ -75,128 +59,6 @@
         """
         logger.info("Starting analysis pipeline")
         
-<<<<<<< HEAD
-        try:
-            # Start progress tracking if enabled
-            if hasattr(self, 'progress_emitter'):
-                self.progress_emitter.start_stage(AnalysisStage.AUDIO_EXTRACTION)
-            
-            # Step 1: Extract audio from video
-            logger.info("Step 1: Extracting audio from video")
-            audio_data = self.audio_extractor.extract()
-            
-            # Complete audio extraction stage
-            if hasattr(self, 'progress_emitter'):
-                self.progress_emitter.complete_stage(AnalysisStage.AUDIO_EXTRACTION)
-            
-            # Step 2: Motion analysis (if enabled)
-            motion_data = None
-            if hasattr(self, 'motion_detector'):
-                if hasattr(self, 'progress_emitter'):
-                    self.progress_emitter.start_stage(AnalysisStage.MOTION_ANALYSIS)
-                logger.info("Step 2: Motion analysis")
-                motion_data = self.motion_detector.extract_motion_features(self.config.input_path)
-                if hasattr(self, 'progress_emitter'):
-                    self.progress_emitter.complete_stage(AnalysisStage.MOTION_ANALYSIS)
-            
-            # Step 3: Beat tracking (if enabled)
-            beat_data = None
-            if self.config.align_to_beat:
-                if hasattr(self, 'progress_emitter'):
-                    self.progress_emitter.start_stage(AnalysisStage.BEAT_TRACKING)
-                logger.info("Step 3: Beat tracking and BPM estimation")
-                beat_data = self.beat_tracker.track_beats(audio_data)
-                if hasattr(self, 'progress_emitter'):
-                    self.progress_emitter.complete_stage(AnalysisStage.BEAT_TRACKING)
-            
-            # Step 4: Compute novelty scores
-            if hasattr(self, 'progress_emitter'):
-                self.progress_emitter.start_stage(AnalysisStage.NOVELTY_DETECTION)
-            logger.info("Step 4: Computing novelty scores")
-            novelty_scores = self.novelty_detector.compute_novelty(audio_data)
-            
-            # Combine audio and motion scores if motion analysis was performed
-            if motion_data and motion_data.get("motion_available", False):
-                logger.info("Combining audio and motion scores (60/40 blend)")
-                # Use novelty timeline instead of raw audio samples
-                novelty_timeline = novelty_scores["time_axis"]
-                
-                # Interpolate motion scores to novelty timeline
-                motion_scores = self.motion_detector.interpolate_to_audio_timeline(
-                    motion_data, novelty_timeline
-                )
-                # Combine with novelty scores
-                combined_scores = self.motion_detector.combine_audio_and_motion_scores(
-                    novelty_scores["novelty_scores"], motion_scores
-                )
-                # Update novelty scores with combined values
-                novelty_scores["novelty_scores"] = combined_scores
-            
-            if hasattr(self, 'progress_emitter'):
-                self.progress_emitter.complete_stage(AnalysisStage.NOVELTY_DETECTION)
-            
-            # Step 5: Find peaks
-            if hasattr(self, 'progress_emitter'):
-                self.progress_emitter.start_stage(AnalysisStage.PEAK_DETECTION)
-            logger.info("Step 5: Finding peaks")
-            peaks = self.peak_picker.find_peaks(novelty_scores)
-            if hasattr(self, 'progress_emitter'):
-                self.progress_emitter.complete_stage(AnalysisStage.PEAK_DETECTION)
-            
-            # Step 6: Build segments
-            if hasattr(self, 'progress_emitter'):
-                self.progress_emitter.start_stage(AnalysisStage.SEGMENT_BUILDING)
-            logger.info("Step 6: Building segments")
-            segments = self.segment_builder.build_segments(peaks)
-            if hasattr(self, 'progress_emitter'):
-                self.progress_emitter.complete_stage(AnalysisStage.SEGMENT_BUILDING)
-            
-            # Step 7: Beat quantization (if enabled)
-            if self.config.align_to_beat and beat_data:
-                logger.info("Step 7: Quantizing segments to beat boundaries")
-                segments = self._quantize_segments(segments, beat_data)
-            
-            # Step 8: Export results
-            if hasattr(self, 'progress_emitter'):
-                self.progress_emitter.start_stage(AnalysisStage.RESULT_EXPORT)
-            logger.info("Step 8: Exporting results")
-            results = self.result_exporter.export(segments, audio_data)
-            if hasattr(self, 'progress_emitter'):
-                self.progress_emitter.complete_stage(AnalysisStage.RESULT_EXPORT)
-            
-            # Step 9: Video export (if enabled)
-            if hasattr(self, 'video_exporter'):
-                if hasattr(self, 'progress_emitter'):
-                    self.progress_emitter.start_stage(AnalysisStage.VIDEO_EXPORT)
-                logger.info("Step 9: Exporting video clips")
-                video_results = self.video_exporter.export_clips(segments, self.config.input_path, self.config.export_dir)
-                results["video_export"] = video_results
-                if hasattr(self, 'progress_emitter'):
-                    self.progress_emitter.complete_stage(AnalysisStage.VIDEO_EXPORT)
-            
-            # Add motion data to results if available
-            if motion_data:
-                results["motion_data"] = motion_data
-            
-            # Add beat data to results if available
-            if beat_data:
-                results["beat_data"] = beat_data
-            
-            # Complete analysis
-            if hasattr(self, 'progress_emitter'):
-                self.progress_emitter.start_stage(AnalysisStage.COMPLETION)
-                self.progress_emitter.complete_stage(AnalysisStage.COMPLETION)
-            
-            logger.info("Analysis pipeline completed successfully")
-            return results
-            
-        except Exception as e:
-            logger.error(f"Analysis pipeline failed: {e}", exc_info=True)
-            # Emit error event if progress tracking is enabled
-            if hasattr(self, 'progress_emitter'):
-                self.progress_emitter.emit_error(str(e))
-            raise
-=======
         # Use resource management context manager
         with managed_resources(
             max_threads=self.config.threads,
@@ -291,7 +153,6 @@
                 logger.error(f"Analysis pipeline failed: {e}", exc_info=True)
                 self.progress_emitter.emit_error(str(e))
                 raise
->>>>>>> 63cfa1dc
     
     def _quantize_segments(self, segments: Dict[str, Any], beat_data: Dict[str, Any]) -> Dict[str, Any]:
         """
