"""
Command-line interface for MVP Analyzer.
"""

import logging
import sys
from pathlib import Path
from typing import Optional

import click
from rich.console import Console
from rich.logging import RichHandler

from .core import Analyzer
from .config import Config

console = Console()


def setup_logging(verbose: bool = False) -> None:
    """Set up logging configuration."""
    level = logging.DEBUG if verbose else logging.INFO
    
    logging.basicConfig(
        level=level,
        format="%(message)s",
        datefmt="[%X]",
        handlers=[RichHandler(console=console, rich_tracebacks=True)]
    )


@click.command()
@click.argument("input", type=click.Path(exists=True, path_type=Path))
@click.option(
    "--clips", 
    "-k", 
    type=int, 
    default=6, 
    help="Number of clips to extract (default: 6)"
)
@click.option(
    "--min-len", 
    type=float, 
    default=15.0, 
    help="Minimum clip length in seconds (default: 15.0)"
)
@click.option(
    "--max-len", 
    type=float, 
    default=30.0, 
    help="Maximum clip length in seconds (default: 30.0)"
)
@click.option(
    "--pre", 
    type=float, 
    default=10.0, 
    help="Pre-roll time in seconds (default: 10.0)"
)
@click.option(
    "--spacing", 
    type=int, 
    default=80, 
    help="Minimum spacing between peaks in frames (default: 80)"
)
@click.option(
    "--with-motion", 
    is_flag=True, 
    help="Include motion analysis (requires video input)"
)
@click.option(
    "--align-to-beat", 
    is_flag=True, 
    help="Align clips to beat boundaries"
)
@click.option(
    "--seeds", 
    type=str, 
    help="Comma-separated seed timestamps (HH:MM:SS format)"
)
@click.option(
    "--out-json", 
    type=click.Path(path_type=Path), 
    default="highlights.json",
    help="Output JSON file path (default: highlights.json)"
)
@click.option(
    "--out-csv", 
    type=click.Path(path_type=Path), 
    default="highlights.csv",
    help="Output CSV file path (default: highlights.csv)"
)
@click.option(
    "--verbose", 
    "-v", 
    is_flag=True, 
    help="Enable verbose logging"
)
@click.option(
    "--threads", 
    type=int, 
    help="Number of threads to use (default: auto)"
)
@click.option(
    "--ram-limit", 
    type=str, 
    help="RAM limit (e.g., '2GB')"
)
@click.option(
<<<<<<< HEAD
    "--export-video",
    is_flag=True,
    help="Export video clips"
)
@click.option(
    "--export-dir",
    type=click.Path(path_type=Path),
    default="clips",
    help="Directory for exported video clips (default: clips)"
)
@click.option(
    "--export-format",
    type=click.Choice(["original", "vertical", "square"], case_sensitive=False),
    default="original",
    help="Export format: original (16:9), vertical (9:16), or square (1:1)"
)
@click.option(
    "--auto-reframe",
    is_flag=True,
    help="Enable auto-reframe with HOG people detection"
)
@click.option(
    "--progress-events",
    is_flag=True,
    help="Enable progress events in stdout for SSE"
)
@click.option(
    "--enable-object-tracking",
    is_flag=True,
    help="Enable dynamic object tracking for video export"
)
@click.option(
    "--tracking-smoothness",
    type=float,
    default=0.8,
    help="Tracking smoothness factor (0.0-1.0, default: 0.8)"
)
@click.option(
    "--tracking-confidence",
    type=float,
    default=0.5,
    help="Minimum confidence threshold for object detection (0.0-1.0, default: 0.5)"
)
@click.option(
    "--no-fallback-center",
    is_flag=True,
    help="Disable fallback to center crop when tracking fails"
)
@click.option(
    "--debug-tracking",
    is_flag=True,
    help="Enable debug visualization of object tracking"
=======
    "--metrics", 
    type=click.Path(path_type=Path), 
    help="Export Prometheus metrics to file"
>>>>>>> b780a716
)
def main(
    input: Path,
    clips: int,
    min_len: float,
    max_len: float,
    pre: float,
    spacing: int,
    with_motion: bool,
    align_to_beat: bool,
    seeds: Optional[str],
    out_json: Path,
    out_csv: Path,
    verbose: bool,
    threads: Optional[int],
    ram_limit: Optional[str],
<<<<<<< HEAD
    export_video: bool,
    export_dir: Path,
    export_format: str,
    auto_reframe: bool,
    progress_events: bool,
    enable_object_tracking: bool,
    tracking_smoothness: float,
    tracking_confidence: float,
    no_fallback_center: bool,
    debug_tracking: bool,
=======
    metrics: Optional[Path],
>>>>>>> b780a716
) -> None:
    """
    MVP Analyzer - Extract highlights from music videos.
    
    INPUT: Path to input video file (mp4, mov, etc.)
    """
    setup_logging(verbose)
    
    logger = logging.getLogger(__name__)
    
    try:
        # Parse seed timestamps if provided
        seed_timestamps = []
        if seeds:
            for seed in seeds.split(","):
                seed = seed.strip()
                # Convert HH:MM:SS to seconds
                parts = seed.split(":")
                if len(parts) == 3:
                    hours, minutes, seconds = map(int, parts)
                    total_seconds = hours * 3600 + minutes * 60 + seconds
                    seed_timestamps.append(total_seconds)
                else:
                    logger.warning(f"Invalid seed format: {seed}. Use HH:MM:SS format.")
        
        # Create configuration
        config = Config(
            input_path=input,
            clips_count=clips,
            min_clip_length=min_len,
            max_clip_length=max_len,
            pre_roll=pre,
            peak_spacing=spacing,
            with_motion=with_motion,
            align_to_beat=align_to_beat,
            seed_timestamps=seed_timestamps,
            output_json=out_json,
            output_csv=out_csv,
            threads=threads,
            ram_limit=ram_limit,
            export_video=export_video,
            export_dir=export_dir,
            export_format=export_format.lower(),
            auto_reframe=auto_reframe,
            progress_events=progress_events,
            enable_object_tracking=enable_object_tracking,
            tracking_smoothness=tracking_smoothness,
            tracking_confidence_threshold=tracking_confidence,
            fallback_to_center=not no_fallback_center,
            debug_tracking=debug_tracking,
        )
        
        # Create and run analyzer
        analyzer = Analyzer(config)
        
        console.print(f"[bold green]Starting analysis of {input}[/bold green]")
        console.print(f"[blue]Configuration:[/blue]")
        console.print(f"  • Clips: {clips}")
        console.print(f"  • Length: {min_len}-{max_len}s")
        console.print(f"  • Pre-roll: {pre}s")
        console.print(f"  • Spacing: {spacing} frames")
        console.print(f"  • Motion analysis: {'Yes' if with_motion else 'No'}")
        console.print(f"  • Beat alignment: {'Yes' if align_to_beat else 'No'}")
        if seed_timestamps:
            console.print(f"  • Seeds: {len(seed_timestamps)} timestamps")
        if export_video:
            console.print(f"  • Video export: Yes ({export_format} format)")
            console.print(f"  • Export directory: {export_dir}")
            if auto_reframe:
                console.print(f"  • Auto-reframe: Yes")
            if enable_object_tracking:
                console.print(f"  • Object tracking: Yes")
                console.print(f"  • Tracking smoothness: {tracking_smoothness}")
                console.print(f"  • Tracking confidence: {tracking_confidence}")
                if debug_tracking:
                    console.print(f"  • Debug tracking: Yes")
        if progress_events:
            console.print(f"  • Progress events: Yes")
        
        # Run analysis
        results = analyzer.analyze()
        
        console.print(f"[bold green]✓ Analysis completed![/bold green]")
        console.print(f"[blue]Results saved to:[/blue]")
        console.print(f"  • JSON: {out_json}")
        console.print(f"  • CSV: {out_csv}")
        
        # Export metrics if requested
        if metrics:
            from .metrics import format_prometheus_metrics
            metrics_data = results.get("metrics", {})
            if metrics_data:
                # Convert JSON metrics back to AnalysisMetrics for formatting
                from .metrics import AnalysisMetrics, AnalysisStage
                analysis_metrics = AnalysisMetrics()
                
                # Set timing data
                timings = metrics_data.get("timings", {})
                analysis_metrics.total_duration = timings.get("total_duration_seconds", 0.0)
                
                # Set other metrics
                novelty = metrics_data.get("novelty", {})
                analysis_metrics.novelty_peaks_count = novelty.get("peaks_count", 0)
                analysis_metrics.novelty_frames_count = novelty.get("frames_count", 0)
                
                audio = metrics_data.get("audio", {})
                analysis_metrics.audio_duration = audio.get("duration_seconds", 0.0)
                analysis_metrics.audio_sample_rate = audio.get("sample_rate_hz", 0)
                analysis_metrics.audio_bytes = audio.get("bytes", 0)
                
                processing = metrics_data.get("processing", {})
                analysis_metrics.clips_generated = processing.get("clips_generated", 0)
                analysis_metrics.segments_built = processing.get("segments_built", 0)
                analysis_metrics.memory_peak_mb = processing.get("memory_peak_mb", 0.0)
                
                configuration = metrics_data.get("configuration", {})
                analysis_metrics.clips_requested = configuration.get("clips_requested", 0)
                analysis_metrics.min_clip_length = configuration.get("min_clip_length_seconds", 0.0)
                analysis_metrics.max_clip_length = configuration.get("max_clip_length_seconds", 0.0)
                analysis_metrics.with_motion = configuration.get("with_motion", False)
                analysis_metrics.align_to_beat = configuration.get("align_to_beat", False)
                
                # Write Prometheus metrics
                prometheus_metrics = format_prometheus_metrics(analysis_metrics)
                with open(metrics, 'w') as f:
                    f.write(prometheus_metrics)
                
                console.print(f"  • Metrics: {metrics}")
                logger.info(f"Prometheus metrics exported to {metrics}")
        
        
    except KeyboardInterrupt:
        console.print("\n[yellow]Analysis interrupted by user[/yellow]")
        sys.exit(1)
    except Exception as e:
        logger.error(f"Analysis failed: {e}", exc_info=True)
        sys.exit(1)


if __name__ == "__main__":
    main()<|MERGE_RESOLUTION|>--- conflicted
+++ resolved
@@ -106,64 +106,9 @@
     help="RAM limit (e.g., '2GB')"
 )
 @click.option(
-<<<<<<< HEAD
-    "--export-video",
-    is_flag=True,
-    help="Export video clips"
-)
-@click.option(
-    "--export-dir",
-    type=click.Path(path_type=Path),
-    default="clips",
-    help="Directory for exported video clips (default: clips)"
-)
-@click.option(
-    "--export-format",
-    type=click.Choice(["original", "vertical", "square"], case_sensitive=False),
-    default="original",
-    help="Export format: original (16:9), vertical (9:16), or square (1:1)"
-)
-@click.option(
-    "--auto-reframe",
-    is_flag=True,
-    help="Enable auto-reframe with HOG people detection"
-)
-@click.option(
-    "--progress-events",
-    is_flag=True,
-    help="Enable progress events in stdout for SSE"
-)
-@click.option(
-    "--enable-object-tracking",
-    is_flag=True,
-    help="Enable dynamic object tracking for video export"
-)
-@click.option(
-    "--tracking-smoothness",
-    type=float,
-    default=0.8,
-    help="Tracking smoothness factor (0.0-1.0, default: 0.8)"
-)
-@click.option(
-    "--tracking-confidence",
-    type=float,
-    default=0.5,
-    help="Minimum confidence threshold for object detection (0.0-1.0, default: 0.5)"
-)
-@click.option(
-    "--no-fallback-center",
-    is_flag=True,
-    help="Disable fallback to center crop when tracking fails"
-)
-@click.option(
-    "--debug-tracking",
-    is_flag=True,
-    help="Enable debug visualization of object tracking"
-=======
     "--metrics", 
     type=click.Path(path_type=Path), 
     help="Export Prometheus metrics to file"
->>>>>>> b780a716
 )
 def main(
     input: Path,
@@ -180,20 +125,7 @@
     verbose: bool,
     threads: Optional[int],
     ram_limit: Optional[str],
-<<<<<<< HEAD
-    export_video: bool,
-    export_dir: Path,
-    export_format: str,
-    auto_reframe: bool,
-    progress_events: bool,
-    enable_object_tracking: bool,
-    tracking_smoothness: float,
-    tracking_confidence: float,
-    no_fallback_center: bool,
-    debug_tracking: bool,
-=======
     metrics: Optional[Path],
->>>>>>> b780a716
 ) -> None:
     """
     MVP Analyzer - Extract highlights from music videos.
@@ -234,16 +166,6 @@
             output_csv=out_csv,
             threads=threads,
             ram_limit=ram_limit,
-            export_video=export_video,
-            export_dir=export_dir,
-            export_format=export_format.lower(),
-            auto_reframe=auto_reframe,
-            progress_events=progress_events,
-            enable_object_tracking=enable_object_tracking,
-            tracking_smoothness=tracking_smoothness,
-            tracking_confidence_threshold=tracking_confidence,
-            fallback_to_center=not no_fallback_center,
-            debug_tracking=debug_tracking,
         )
         
         # Create and run analyzer
@@ -259,19 +181,6 @@
         console.print(f"  • Beat alignment: {'Yes' if align_to_beat else 'No'}")
         if seed_timestamps:
             console.print(f"  • Seeds: {len(seed_timestamps)} timestamps")
-        if export_video:
-            console.print(f"  • Video export: Yes ({export_format} format)")
-            console.print(f"  • Export directory: {export_dir}")
-            if auto_reframe:
-                console.print(f"  • Auto-reframe: Yes")
-            if enable_object_tracking:
-                console.print(f"  • Object tracking: Yes")
-                console.print(f"  • Tracking smoothness: {tracking_smoothness}")
-                console.print(f"  • Tracking confidence: {tracking_confidence}")
-                if debug_tracking:
-                    console.print(f"  • Debug tracking: Yes")
-        if progress_events:
-            console.print(f"  • Progress events: Yes")
         
         # Run analysis
         results = analyzer.analyze()
