--- conflicted
+++ resolved
@@ -2,35 +2,23 @@
 revision = 3
 requires-python = ">=3.11"
 resolution-markers = [
-    "python_full_version >= '3.13' and sys_platform == 'darwin'",
-    "python_full_version >= '3.13' and platform_machine == 'aarch64' and sys_platform == 'linux'",
-    "(python_full_version >= '3.13' and platform_machine != 'aarch64' and sys_platform == 'linux') or (python_full_version >= '3.13' and sys_platform != 'darwin' and sys_platform != 'linux')",
-    "python_full_version == '3.12.*' and sys_platform == 'darwin'",
-    "python_full_version == '3.12.*' and platform_machine == 'aarch64' and sys_platform == 'linux'",
-    "(python_full_version == '3.12.*' and platform_machine != 'aarch64' and sys_platform == 'linux') or (python_full_version == '3.12.*' and sys_platform != 'darwin' and sys_platform != 'linux')",
-    "python_full_version < '3.12' and sys_platform == 'darwin'",
-    "python_full_version < '3.12' and platform_machine == 'aarch64' and sys_platform == 'linux'",
-    "(python_full_version < '3.12' and platform_machine != 'aarch64' and sys_platform == 'linux') or (python_full_version < '3.12' and sys_platform != 'darwin' and sys_platform != 'linux')",
+    "python_full_version >= '3.13'",
+    "python_full_version < '3.13'",
 ]
 
 [[package]]
 name = "analyzer"
-version = "0.2.2"
+version = "0.1.0"
 source = { editable = "." }
 dependencies = [
     { name = "click" },
     { name = "librosa" },
     { name = "numpy" },
-<<<<<<< HEAD
-    { name = "opencv-python-headless" },
-=======
     { name = "psutil" },
->>>>>>> 63cfa1dc
     { name = "pydantic" },
     { name = "rich" },
     { name = "scipy" },
     { name = "soundfile" },
-    { name = "tqdm" },
 ]
 
 [package.optional-dependencies]
@@ -58,11 +46,7 @@
     { name = "librosa", specifier = ">=0.10.0,<1.0.0" },
     { name = "mypy", marker = "extra == 'dev'", specifier = ">=1.5.0,<2.0.0" },
     { name = "numpy", specifier = ">=1.24.0,<2.0.0" },
-<<<<<<< HEAD
-    { name = "opencv-python-headless", specifier = ">=4.8.0,<5.0.0" },
-=======
     { name = "psutil", specifier = ">=5.9.0,<6.0.0" },
->>>>>>> 63cfa1dc
     { name = "pydantic", specifier = ">=2.0.0,<3.0.0" },
     { name = "pytest", marker = "extra == 'dev'", specifier = ">=7.0.0,<8.0.0" },
     { name = "pytest-cov", marker = "extra == 'dev'", specifier = ">=4.0.0,<5.0.0" },
@@ -70,7 +54,6 @@
     { name = "ruff", marker = "extra == 'dev'", specifier = ">=0.1.0,<1.0.0" },
     { name = "scipy", specifier = ">=1.10.0,<2.0.0" },
     { name = "soundfile", specifier = ">=0.12.0,<1.0.0" },
-    { name = "tqdm", specifier = ">=4.65.0,<5.0.0" },
 ]
 provides-extras = ["dev"]
 
@@ -713,23 +696,6 @@
     { url = "https://files.pythonhosted.org/packages/76/8c/2ba3902e1a0fc1c74962ea9bb33a534bb05984ad7ff9515bf8d07527cadd/numpy-1.26.4-cp312-cp312-musllinux_1_1_x86_64.whl", hash = "sha256:1dda2e7b4ec9dd512f84935c5f126c8bd8b9f2fc001e9f54af255e8c5f16b0e0", size = 17786643, upload-time = "2024-02-05T23:57:56.585Z" },
     { url = "https://files.pythonhosted.org/packages/28/4a/46d9e65106879492374999e76eb85f87b15328e06bd1550668f79f7b18c6/numpy-1.26.4-cp312-cp312-win32.whl", hash = "sha256:50193e430acfc1346175fcbdaa28ffec49947a06918b7b92130744e81e640110", size = 5677803, upload-time = "2024-02-05T23:58:08.963Z" },
     { url = "https://files.pythonhosted.org/packages/16/2e/86f24451c2d530c88daf997cb8d6ac622c1d40d19f5a031ed68a4b73a374/numpy-1.26.4-cp312-cp312-win_amd64.whl", hash = "sha256:08beddf13648eb95f8d867350f6a018a4be2e5ad54c8d8caed89ebca558b2818", size = 15517754, upload-time = "2024-02-05T23:58:36.364Z" },
-]
-
-[[package]]
-name = "opencv-python-headless"
-version = "4.11.0.86"
-source = { registry = "https://pypi.org/simple" }
-dependencies = [
-    { name = "numpy" },
-]
-sdist = { url = "https://files.pythonhosted.org/packages/36/2f/5b2b3ba52c864848885ba988f24b7f105052f68da9ab0e693cc7c25b0b30/opencv-python-headless-4.11.0.86.tar.gz", hash = "sha256:996eb282ca4b43ec6a3972414de0e2331f5d9cda2b41091a49739c19fb843798", size = 95177929, upload-time = "2025-01-16T13:53:40.22Z" }
-wheels = [
-    { url = "https://files.pythonhosted.org/packages/dc/53/2c50afa0b1e05ecdb4603818e85f7d174e683d874ef63a6abe3ac92220c8/opencv_python_headless-4.11.0.86-cp37-abi3-macosx_13_0_arm64.whl", hash = "sha256:48128188ade4a7e517237c8e1e11a9cdf5c282761473383e77beb875bb1e61ca", size = 37326460, upload-time = "2025-01-16T13:52:57.015Z" },
-    { url = "https://files.pythonhosted.org/packages/3b/43/68555327df94bb9b59a1fd645f63fafb0762515344d2046698762fc19d58/opencv_python_headless-4.11.0.86-cp37-abi3-macosx_13_0_x86_64.whl", hash = "sha256:a66c1b286a9de872c343ee7c3553b084244299714ebb50fbdcd76f07ebbe6c81", size = 56723330, upload-time = "2025-01-16T13:55:45.731Z" },
-    { url = "https://files.pythonhosted.org/packages/45/be/1438ce43ebe65317344a87e4b150865c5585f4c0db880a34cdae5ac46881/opencv_python_headless-4.11.0.86-cp37-abi3-manylinux_2_17_aarch64.manylinux2014_aarch64.whl", hash = "sha256:6efabcaa9df731f29e5ea9051776715b1bdd1845d7c9530065c7951d2a2899eb", size = 29487060, upload-time = "2025-01-16T13:51:59.625Z" },
-    { url = "https://files.pythonhosted.org/packages/dd/5c/c139a7876099916879609372bfa513b7f1257f7f1a908b0bdc1c2328241b/opencv_python_headless-4.11.0.86-cp37-abi3-manylinux_2_17_x86_64.manylinux2014_x86_64.whl", hash = "sha256:0e0a27c19dd1f40ddff94976cfe43066fbbe9dfbb2ec1907d66c19caef42a57b", size = 49969856, upload-time = "2025-01-16T13:53:29.654Z" },
-    { url = "https://files.pythonhosted.org/packages/95/dd/ed1191c9dc91abcc9f752b499b7928aacabf10567bb2c2535944d848af18/opencv_python_headless-4.11.0.86-cp37-abi3-win32.whl", hash = "sha256:f447d8acbb0b6f2808da71fddd29c1cdd448d2bc98f72d9bb78a7a898fc9621b", size = 29324425, upload-time = "2025-01-16T13:52:49.048Z" },
-    { url = "https://files.pythonhosted.org/packages/86/8a/69176a64335aed183529207ba8bc3d329c2999d852b4f3818027203f50e6/opencv_python_headless-4.11.0.86-cp37-abi3-win_amd64.whl", hash = "sha256:6c304df9caa7a6a5710b91709dd4786bf20a74d57672b3c31f7033cc638174ca", size = 39402386, upload-time = "2025-01-16T13:52:56.418Z" },
 ]
 
 [[package]]
@@ -1252,18 +1218,6 @@
 ]
 
 [[package]]
-name = "tqdm"
-version = "4.67.1"
-source = { registry = "https://pypi.org/simple" }
-dependencies = [
-    { name = "colorama", marker = "sys_platform == 'win32'" },
-]
-sdist = { url = "https://files.pythonhosted.org/packages/a8/4b/29b4ef32e036bb34e4ab51796dd745cdba7ed47ad142a9f4a1eb8e0c744d/tqdm-4.67.1.tar.gz", hash = "sha256:f8aef9c52c08c13a65f30ea34f4e5aac3fd1a34959879d7e59e63027286627f2", size = 169737, upload-time = "2024-11-24T20:12:22.481Z" }
-wheels = [
-    { url = "https://files.pythonhosted.org/packages/d0/30/dc54f88dd4a2b5dc8a0279bdd7270e735851848b762aeb1c1184ed1f6b14/tqdm-4.67.1-py3-none-any.whl", hash = "sha256:26445eca388f82e72884e0d580d5464cd801a3ea01e63e5601bdff9ba6a48de2", size = 78540, upload-time = "2024-11-24T20:12:19.698Z" },
-]
-
-[[package]]
 name = "typing-extensions"
 version = "4.15.0"
 source = { registry = "https://pypi.org/simple" }
